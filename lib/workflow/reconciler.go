package workflow

import (
	"context"
	"fmt"
<<<<<<< HEAD
	"reflect"
	"time"
=======
	rbacv1 "k8s.io/api/rbac/v1"
>>>>>>> 83530b25

	"github.com/go-logr/logr"
	"github.com/syntasso/kratix/api/v1alpha1"
	"github.com/syntasso/kratix/lib/resourceutil"
	"gopkg.in/yaml.v2"
	batchv1 "k8s.io/api/batch/v1"
	v1 "k8s.io/api/core/v1"
	"k8s.io/apimachinery/pkg/api/errors"
	metav1 "k8s.io/apimachinery/pkg/apis/meta/v1"
	"k8s.io/apimachinery/pkg/apis/meta/v1/unstructured"
	"k8s.io/apimachinery/pkg/labels"
	"k8s.io/apimachinery/pkg/types"
	"sigs.k8s.io/controller-runtime/pkg/client"
)

type Opts struct {
	ctx          context.Context
	client       client.Client
	logger       logr.Logger
	parentObject *unstructured.Unstructured
	//TODO make this field private too? or everything public and no constructor func
	Resources []v1alpha1.PipelineJobResources
	source    string
}

var minimumPeriodBetweenCreatingPipelineResources = 1100 * time.Millisecond

func NewOpts(ctx context.Context, client client.Client, logger logr.Logger, parentObj *unstructured.Unstructured, resources []v1alpha1.PipelineJobResources, source string) Opts {
	return Opts{
		ctx:          ctx,
		client:       client,
		logger:       logger,
		parentObject: parentObj,
		source:       source,
		Resources:    resources,
	}
}

func ReconcileDelete(opts Opts) (bool, error) {
	opts.logger.Info("Reconciling Delete Pipeline")

	if len(opts.Resources) == 0 {
		return false, nil
	}

	if len(opts.Resources) > 1 {
		opts.logger.Info("Multiple delete pipeline found but only one delete pipeline is currently supported. Ignoring all but the first")
	}

	pipeline := opts.Resources[0]
	existingDeletePipeline, err := getDeletePipeline(opts, opts.parentObject.GetNamespace(), pipeline)
	if err != nil {
		return false, err
	}

	if existingDeletePipeline == nil {
		opts.logger.Info("Creating Delete Pipeline. The pipeline will now execute...")

		//TODO retrieve error information from applyResources to return to the caller
		applyResources(opts, append(pipeline.GetObjects(), pipeline.Job)...)

		return true, nil
	}

	opts.logger.Info("Checking status of Delete Pipeline")
	if existingDeletePipeline.Status.Succeeded > 0 {
		opts.logger.Info("Delete Pipeline Completed")
		return false, nil
	}

	opts.logger.Info("Delete Pipeline not finished", "status", existingDeletePipeline.Status)
	return true, nil
}

func ReconcileConfigure(opts Opts) (bool, error) {
	originalLogger := opts.logger
	namespace := opts.parentObject.GetNamespace()
	if namespace == "" {
		namespace = v1alpha1.SystemNamespace
	}

	l := labelsForJobs(opts)
	allJobs, err := getJobsWithLabels(opts, l, namespace)
	if err != nil {
		opts.logger.Error(err, "failed to list jobs")
		return false, err
	}

	var pipelineIndex = 0
	var mostRecentJob *batchv1.Job

	if len(allJobs) != 0 {
		opts.logger.Info("found existing jobs, checking to see which pipeline the most recent job is for")
		resourceutil.SortJobsByCreationDateTime(allJobs, false)
		mostRecentJob = &allJobs[0]
		pipelineIndex = nextPipelineIndex(opts, mostRecentJob)
	}

	if pipelineIndex >= len(opts.Resources) {
		pipelineIndex = len(opts.Resources) - 1
	}

	opts.logger.Info("pipeline index", "index", pipelineIndex)

	if pipelineIndex < 0 {
		opts.logger.Info("No pipeline to reconcile")
		return false, nil
	}

	var mostRecentJobName = "n/a"
	if mostRecentJob != nil {
		mostRecentJobName = mostRecentJob.Name
	}

	opts.logger.Info("Reconciling Configure workflow", "pipelineIndex", pipelineIndex, "mostRecentJob", mostRecentJobName)

	pipeline := opts.Resources[pipelineIndex]
	isManualReconciliation := isManualReconciliation(opts.parentObject.GetLabels())
	opts.logger = originalLogger.WithName(pipeline.Name).WithValues("isManualReconciliation", isManualReconciliation)

	if jobIsForPipeline(pipeline, mostRecentJob) {
		opts.logger.Info("checking if job is for pipeline", "job", mostRecentJob.Name, "pipeline", pipeline.Name)
		if isRunning(mostRecentJob) {
			if isManualReconciliation {
				err := suspendJob(opts.ctx, opts.client, mostRecentJob)
				if err != nil {
					opts.logger.Error(err, "failed to suspend Job", "job", mostRecentJob.GetName())
					return true, err
				}
				return true, nil
			}

			opts.logger.Info("Job already inflight for Pipeline, waiting for it to complete", "job", mostRecentJob.Name, "pipeline", pipeline.Name)
			return true, nil
		}

		if isManualReconciliation {
			opts.logger.Info("Pipeline running due to manual reconciliation", "pipeline", pipeline.Name, "parentLabels", opts.parentObject.GetLabels())
			return createConfigurePipeline(opts, pipelineIndex, pipeline)
		}

		if isFailed(mostRecentJob) {
			opts.logger.Info("Last Job for Pipeline has failed, exiting workflow", "failedJob", mostRecentJob.Name, "pipeline", pipeline.Name)
			return false, nil
		}

		if err := cleanup(opts, namespace); err != nil {
			return false, err
		}

		return false, nil
	}

	// TODO this will suspend any job that is in flight (without checking if it's active)
	// and the next pipeline will immediately be started - this may be okay, but is
	// different to how things used to be (where we only suspended a job if it didn't
	// have any active pods)
	if isRunning(mostRecentJob) {
		opts.logger.Info("Job already inflight for another workflow, suspending it", "job", mostRecentJob.Name)
		err := suspendJob(opts.ctx, opts.client, mostRecentJob)
		if err != nil {
			opts.logger.Error(err, "failed to suspend Job", "job", mostRecentJob.GetName())
		}
		return true, nil
	}

	// TODO this will be very noisy - might want to slowRequeue?
	opts.logger.Info("Reconciling pipeline", "pipeline", pipeline.Name)
	return createConfigurePipeline(opts, pipelineIndex, pipeline)
}

func suspendJob(ctx context.Context, c client.Client, job *batchv1.Job) error {
	trueBool := true
	patch := client.MergeFrom(job.DeepCopy())
	job.Spec.Suspend = &trueBool
	return c.Patch(ctx, job, patch)
}

func getLabelsForPipelineJob(pipeline v1alpha1.PipelineJobResources) map[string]string {
	labels := pipeline.Job.DeepCopy().GetLabels()
	return labels
}

func labelsForJobs(opts Opts) map[string]string {
	l := map[string]string{
		v1alpha1.WorkTypeLabel: opts.source,
	}
	promiseName := opts.parentObject.GetName()
	if opts.source == string(v1alpha1.WorkflowTypeResource) {
		promiseName = opts.parentObject.GetLabels()[v1alpha1.PromiseNameLabel]
		l[v1alpha1.ResourceNameLabel] = opts.parentObject.GetName()
	}
	l[v1alpha1.PromiseNameLabel] = promiseName
	return l
}

func labelsForAllPipelineJobs(pipeline v1alpha1.PipelineJobResources) map[string]string {
	pipelineLabels := pipeline.Job.GetLabels()
	labels := map[string]string{
		v1alpha1.PromiseNameLabel: pipelineLabels[v1alpha1.PromiseNameLabel],
	}
	if pipelineLabels[v1alpha1.ResourceNameLabel] != "" {
		labels[v1alpha1.ResourceNameLabel] = pipelineLabels[v1alpha1.ResourceNameLabel]
	}
	return labels
}

func jobIsForPipeline(pipeline v1alpha1.PipelineJobResources, job *batchv1.Job) bool {
	if job == nil {
		return false
	}

	if job.GetLabels()[v1alpha1.KratixResourceHashLabel] != pipeline.Job.GetLabels()[v1alpha1.KratixResourceHashLabel] {
		return false
	}

	return job.GetLabels()[v1alpha1.PipelineNameLabel] == pipeline.Job.GetLabels()[v1alpha1.PipelineNameLabel]
}

func nextPipelineIndex(opts Opts, mostRecentJob *batchv1.Job) int {
	if mostRecentJob == nil {
		return 0
	}

	if isManualReconciliation(opts.parentObject.GetLabels()) {
		return 0
	}

	// in reverse order loop through the pipeline, see if the latest job is for
	// the pipeline if it is and its finished then we know the pipeline at the
	// index is done, and we need to start the next one
	i := len(opts.Resources) - 1
	for i >= 0 {
		if jobIsForPipeline(opts.Resources[i], mostRecentJob) {
			opts.logger.Info("Found job for pipeline", "pipeline", opts.Resources[i].Name, "job", mostRecentJob.Name, "status", mostRecentJob.Status, "index", i)
			if isFailed(mostRecentJob) || isRunning(mostRecentJob) {
				return i
			}
			break
		}
		i -= 1
	}

	return i + 1
}

func isFailed(job *batchv1.Job) bool {
	if job == nil {
		return false
	}

	for _, condition := range job.Status.Conditions {
		if condition.Type == batchv1.JobFailed || condition.Type == batchv1.JobSuspended {
			return true
		}
	}
	return false
}

func isRunning(job *batchv1.Job) bool {
	if job == nil {
		return false
	}

	if job.Status.Active > 0 {
		return true
	}

	for _, condition := range job.Status.Conditions {
		if condition.Type == batchv1.JobComplete || condition.Type == batchv1.JobSuspended || condition.Type == batchv1.JobFailed {
			return false
		}
	}
	return true
}

func cleanup(opts Opts, namespace string) error {
	if opts.source == "promise" {
		for _, pipeline := range opts.Resources {
			if err := deleteConfigMap(opts, pipeline); err != nil {
				return err
			}
		}
	}

	pipelineNames := map[string]bool{}
	for _, pipeline := range opts.Resources {
		l := labelsForAllPipelineJobs(pipeline)
		l[v1alpha1.PipelineNameLabel] = pipeline.Name
		pipelineNames[pipeline.Name] = true
		jobsForPipeline, _ := getJobsWithLabels(opts, l, namespace)
		// TODO: come back to this and reason about it
		if err := deleteAllButLastFiveJobs(opts, jobsForPipeline); err != nil {
			opts.logger.Error(err, "failed to delete old jobs")
			return err
		}
	}

	allPipelineWorks, err := resourceutil.GetWorksByType(opts.client, v1alpha1.Type(opts.source), opts.parentObject)
	if err != nil {
		opts.logger.Error(err, "failed to list works for Promise", "promise", opts.parentObject.GetName())
		return err
	}
	for _, work := range allPipelineWorks {
		workPipelineName := work.GetLabels()[v1alpha1.PipelineNameLabel]
		if !pipelineNames[workPipelineName] {
			opts.logger.Info("Deleting old work", "work", work.GetName(), "objectName", opts.parentObject.GetName(), "workType", work.Labels[v1alpha1.WorkTypeLabel])
			if err := opts.client.Delete(opts.ctx, &work); err != nil {
				opts.logger.Error(err, "failed to delete old work", "work", work.GetName())
				return err
			}

		}
	}

	return nil
}

const numberOfJobsToKeep = 5

func deleteAllButLastFiveJobs(opts Opts, pipelineJobsAtCurrentSpec []batchv1.Job) error {
	if len(pipelineJobsAtCurrentSpec) <= numberOfJobsToKeep {
		return nil
	}

	// Sort jobs by creation time
	pipelineJobsAtCurrentSpec = resourceutil.SortJobsByCreationDateTime(pipelineJobsAtCurrentSpec, true)

	// Delete all but the last 5 jobs
	for i := 0; i < len(pipelineJobsAtCurrentSpec)-numberOfJobsToKeep; i++ {
		job := pipelineJobsAtCurrentSpec[i]
		opts.logger.Info("Deleting old job", "job", job.GetName())
		if err := opts.client.Delete(opts.ctx, &job, client.PropagationPolicy(metav1.DeletePropagationBackground)); err != nil {
			if !errors.IsNotFound(err) {
				opts.logger.Info("failed to delete job", "job", job.GetName(), "error", err)
				return nil
			}
		}
	}

	return nil
}

func deleteConfigMap(opts Opts, pipeline v1alpha1.PipelineJobResources) error {
	configMap := &v1.ConfigMap{}
	for _, resource := range pipeline.GetObjects() {
		if _, ok := resource.(*v1.ConfigMap); ok {
			configMap = resource.(*v1.ConfigMap)
			break
		}
	}

	opts.logger.Info("Removing configmap", "name", configMap.GetName())
	if err := opts.client.Delete(opts.ctx, configMap); err != nil {
		if !errors.IsNotFound(err) {
			opts.logger.Info("failed to delete configmap", "name", configMap.GetName(), "error", err)
			return err
		}
	}

	return nil
}

func createConfigurePipeline(opts Opts, pipelineIndex int, pipeline v1alpha1.PipelineJobResources) (bool, error) {
	updated, err := setPipelineCompletedConditionStatus(opts, pipelineIndex == 0, opts.parentObject)
	if err != nil || updated {
		return updated, err
	}

<<<<<<< HEAD
	applyResources(opts, append(pipeline.RequiredResources, pipeline.Job)...)
=======
	opts.logger.Info("Triggering Configure pipeline")

	var objectToDelete []client.Object
	if objectToDelete, err = getOutdatedPipelineResources(opts, pipeline); err != nil {
		return false, err
	}

	deleteResources(opts, objectToDelete...)
	applyResources(opts, append(pipeline.GetObjects(), pipeline.Job)...)

>>>>>>> 83530b25
	opts.logger.Info("Parent object:", "parent", opts.parentObject.GetName())
	if isManualReconciliation(opts.parentObject.GetLabels()) {
		if err := removeManualReconciliationLabel(opts); err != nil {
			return false, err
		}
		return false, nil
	}

	return true, nil
}

func getOutdatedPipelineResources(opts Opts, pipeline v1alpha1.PipelineJobResources) ([]client.Object, error) {
	var toDelete []client.Object

	if roleToDelete, err := getRoleToDelete(opts, pipeline); err != nil {
		return nil, err
	} else if roleToDelete != nil {
		toDelete = append(toDelete, roleToDelete)
	}

	if bindingToDelete, err := getRoleBindingToDelete(opts, pipeline); err != nil {
		return nil, err
	} else if bindingToDelete != nil {
		toDelete = append(toDelete, bindingToDelete)
	}

	return toDelete, nil
}

func removeManualReconciliationLabel(opts Opts) error {
	opts.logger.Info("Manual reconciliation label detected; removing it")
	newLabels := opts.parentObject.GetLabels()
	delete(newLabels, resourceutil.ManualReconciliationLabel)
	opts.parentObject.SetLabels(newLabels)
	if err := opts.client.Update(opts.ctx, opts.parentObject); err != nil {
		opts.logger.Error(err, "couldn't remove the label...")
		return err
	}
	return nil
}

func setPipelineCompletedConditionStatus(opts Opts, isTheFirstPipeline bool, obj *unstructured.Unstructured) (bool, error) {
	switch resourceutil.GetPipelineCompletedConditionStatus(obj) {
	case v1.ConditionTrue:
		fallthrough
	case v1.ConditionUnknown:
		currentMessage := resourceutil.GetStatus(obj, "message")
		if isTheFirstPipeline || currentMessage == "" || currentMessage == "Resource requested" {
			resourceutil.SetStatus(obj, opts.logger, "message", "Pending")
		}
		resourceutil.MarkPipelineAsRunning(opts.logger, obj)
		err := opts.client.Status().Update(opts.ctx, obj)
		if err != nil {
			return false, err
		}
		return true, nil
	}
	return false, nil
}

func getDeletePipeline(opts Opts, namespace string, pipeline v1alpha1.PipelineJobResources) (*batchv1.Job, error) {
	labels := getLabelsForPipelineJob(pipeline)
	jobs, err := getJobsWithLabels(opts, labels, namespace)
	if err != nil || len(jobs) == 0 {
		return nil, err
	}
	return &jobs[0], nil
}

func getJobsWithLabels(opts Opts, jobLabels map[string]string, namespace string) ([]batchv1.Job, error) {
	selectorLabels := labels.FormatLabels(jobLabels)
	selector, err := labels.Parse(selectorLabels)

	if err != nil {
		return nil, fmt.Errorf("error parsing labels %v: %w", jobLabels, err)
	}

	listOps := &client.ListOptions{
		LabelSelector: selector,
		Namespace:     namespace,
	}

	jobs := &batchv1.JobList{}
	err = opts.client.List(opts.ctx, jobs, listOps)
	if err != nil {
		opts.logger.Error(err, "error listing jobs", "selectors", selector.String())
		return nil, err
	}
	return jobs.Items, nil
}

func isManualReconciliation(labels map[string]string) bool {
	if labels == nil {
		return false
	}
	val, exists := labels[resourceutil.ManualReconciliationLabel]
	return exists && val == "true"
}

// TODO return error info (summary of errors from resources?) to the caller, instead of just logging
func applyResources(opts Opts, resources ...client.Object) {
	opts.logger.Info("Reconciling pipeline resources")

	for _, resource := range resources {
		logger := opts.logger.WithValues("type", reflect.TypeOf(resource), "gvk", resource.GetObjectKind().GroupVersionKind(), "name", resource.GetName(), "namespace", resource.GetNamespace(), "labels", resource.GetLabels())

		logger.Info("Reconciling resource")
		if err := opts.client.Create(opts.ctx, resource); err != nil {
			if errors.IsAlreadyExists(err) {
				if resource.GetObjectKind().GroupVersionKind().Kind == rbacv1.ServiceAccountKind {
					serviceAccount := &v1.ServiceAccount{}
					if err := opts.client.Get(opts.ctx, client.ObjectKey{Namespace: resource.GetNamespace(), Name: resource.GetName()}, serviceAccount); err != nil {
						logger.Error(err, "Error getting service account")
						continue
					}

					if _, ok := serviceAccount.Labels[v1alpha1.PromiseNameLabel]; !ok {
						opts.logger.Info("Service Account already exists but was not originally created by Kratix, skipping update", "name", serviceAccount.GetName(), "namespace", serviceAccount.GetNamespace(), "labels", serviceAccount.GetLabels())
						continue
					}

				}
				logger.Info("Resource already exists, will update")
				if err = opts.client.Update(opts.ctx, resource); err == nil {
					continue
				}
			}

			logger.Error(err, "Error reconciling on resource")
			y, _ := yaml.Marshal(&resource)
			logger.Error(err, string(y))
		} else {
			logger.Info("Resource created")
		}
	}
<<<<<<< HEAD

	time.Sleep(minimumPeriodBetweenCreatingPipelineResources)
=======
}

func deleteResources(opts Opts, resources ...client.Object) {
	for _, resource := range resources {
		logger := opts.logger.WithValues("gvk", resource.GetObjectKind().GroupVersionKind(), "name", resource.GetName(), "namespace", resource.GetNamespace(), "labels", resource.GetLabels())
		logger.Info("Reconciling")
		if err := opts.client.Delete(opts.ctx, resource); err != nil {
			if errors.IsNotFound(err) {
				logger.Info("Resource already deleted")
				continue
			}
			logger.Error(err, "Error deleting a resource")
			y, _ := yaml.Marshal(&resource)
			logger.Error(err, string(y))
		} else {
			logger.Info("Resource deleted")
		}
	}
}

func getRoleToDelete(opts Opts, pipeline v1alpha1.PipelineJobResources) (*rbacv1.Role, error) {
	existingRole := rbacv1.Role{}
	err := opts.client.Get(opts.ctx, types.NamespacedName{
		Name:      pipeline.UserProvidedPermissionObjectName(),
		Namespace: pipeline.Job.GetNamespace(),
	}, &existingRole)

	if err == nil {
		delete := true
		for _, r := range pipeline.Shared.Roles {
			if r.Name == pipeline.UserProvidedPermissionObjectName() {
				delete = false
			}
		}
		if delete {
			return &existingRole, nil
		}

	} else if !errors.IsNotFound(err) {
		opts.logger.Error(err, "failed to get user provided permission role")
		return nil, err
	}

	return nil, nil
}

func getRoleBindingToDelete(opts Opts, pipeline v1alpha1.PipelineJobResources) (*rbacv1.RoleBinding, error) {
	existingRoleBinding := rbacv1.RoleBinding{}
	err := opts.client.Get(opts.ctx, types.NamespacedName{
		Name:      pipeline.UserProvidedPermissionObjectName(),
		Namespace: pipeline.Job.GetNamespace(),
	}, &existingRoleBinding)

	if err == nil {
		delete := true
		for _, r := range pipeline.Shared.RoleBindings {
			if r.Name == pipeline.UserProvidedPermissionObjectName() {
				delete = false
			}
		}
		if delete {
			return &existingRoleBinding, nil
		}

	} else if !errors.IsNotFound(err) {
		opts.logger.Error(err, "failed to get user provided permission role binding")
		return nil, err
	}

	return nil, nil
>>>>>>> 83530b25
}<|MERGE_RESOLUTION|>--- conflicted
+++ resolved
@@ -3,12 +3,10 @@
 import (
 	"context"
 	"fmt"
-<<<<<<< HEAD
 	"reflect"
 	"time"
-=======
+
 	rbacv1 "k8s.io/api/rbac/v1"
->>>>>>> 83530b25
 
 	"github.com/go-logr/logr"
 	"github.com/syntasso/kratix/api/v1alpha1"
@@ -378,9 +376,6 @@
 		return updated, err
 	}
 
-<<<<<<< HEAD
-	applyResources(opts, append(pipeline.RequiredResources, pipeline.Job)...)
-=======
 	opts.logger.Info("Triggering Configure pipeline")
 
 	var objectToDelete []client.Object
@@ -391,7 +386,6 @@
 	deleteResources(opts, objectToDelete...)
 	applyResources(opts, append(pipeline.GetObjects(), pipeline.Job)...)
 
->>>>>>> 83530b25
 	opts.logger.Info("Parent object:", "parent", opts.parentObject.GetName())
 	if isManualReconciliation(opts.parentObject.GetLabels()) {
 		if err := removeManualReconciliationLabel(opts); err != nil {
@@ -527,10 +521,8 @@
 			logger.Info("Resource created")
 		}
 	}
-<<<<<<< HEAD
 
 	time.Sleep(minimumPeriodBetweenCreatingPipelineResources)
-=======
 }
 
 func deleteResources(opts Opts, resources ...client.Object) {
@@ -601,5 +593,4 @@
 	}
 
 	return nil, nil
->>>>>>> 83530b25
 }