--- conflicted
+++ resolved
@@ -168,6 +168,10 @@
 					Name:  kratixTypeEnvVar,
 					Value: kratixWorkflowType,
 				},
+        {
+					Name:  kratixPromiseEnvVar,
+					Value: promiseName,
+				},
 			}
 			if len(c.VolumeMounts) > 0 {
 				volumeMounts = append(volumeMounts, c.VolumeMounts...)
@@ -176,27 +180,10 @@
 				Name:         providedOrDefaultName(c.Name, i),
 				Image:        c.Image,
 				VolumeMounts: volumeMounts,
-<<<<<<< HEAD
 				Args:         c.Args,
 				Command:      c.Command,
 				Env:          append(kratixEnvVars, c.Env...),
 				EnvFrom:      c.EnvFrom,
-=======
-				Env: []v1.EnvVar{
-					{
-						Name:  kratixActionEnvVar,
-						Value: platformv1alpha1.KratixActionConfigure,
-					},
-					{
-						Name:  kratixTypeEnvVar,
-						Value: kratixWorkflowType,
-					},
-					{
-						Name:  kratixPromiseEnvVar,
-						Value: promiseName,
-					},
-				},
->>>>>>> a90829d2
 			})
 		}
 	}
