--- conflicted
+++ resolved
@@ -7,7 +7,6 @@
 	github.com/go-logr/logr v1.3.0
 	github.com/gorilla/mux v1.8.1
 	github.com/minio/minio-go/v7 v7.0.23
-	github.com/onsi/ginkgo v1.16.5
 	github.com/onsi/ginkgo/v2 v2.13.2
 	github.com/onsi/gomega v1.30.0
 	github.com/pkg/errors v0.9.1
@@ -85,11 +84,7 @@
 	golang.org/x/crypto v0.17.0 // indirect
 	golang.org/x/exp v0.0.0-20220722155223-a9213eeb770e // indirect
 	golang.org/x/mod v0.14.0 // indirect
-<<<<<<< HEAD
-	golang.org/x/net v0.18.0 // indirect
-=======
 	golang.org/x/net v0.19.0 // indirect
->>>>>>> e0660a64
 	golang.org/x/oauth2 v0.10.0 // indirect
 	golang.org/x/sys v0.15.0 // indirect
 	golang.org/x/term v0.15.0 // indirect
