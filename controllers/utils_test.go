--- conflicted
+++ resolved
@@ -145,10 +145,7 @@
 		return result, nil
 	}
 
-<<<<<<< HEAD
 	return t.reconcileUntilCompletion(r, obj, opts...)
-=======
-	return reconcile(r, obj, opts...)
 }
 
 func conditionsFromStatus(status interface{}) ([]clusterv1.Condition, error) {
@@ -180,5 +177,4 @@
 	}
 
 	return conditions, nil
->>>>>>> 96c9858b
 }