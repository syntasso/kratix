/*
Copyright 2021 Syntasso.

Licensed under the Apache License, Version 2.0 (the "License");
you may not use this file except in compliance with the License.
You may obtain a copy of the License at

    http://www.apache.org/licenses/LICENSE-2.0

Unless required by applicable law or agreed to in writing, software
distributed under the License is distributed on an "AS IS" BASIS,
WITHOUT WARRANTIES OR CONDITIONS OF ANY KIND, either express or implied.
See the License for the specific language governing permissions and
limitations under the License.
*/

package controllers

import (
	"context"
	"fmt"
	"k8s.io/client-go/util/retry"
	"slices"
	"strings"
	"sync"
	"time"

	"github.com/syntasso/kratix/lib/objectutil"
	"sigs.k8s.io/controller-runtime/pkg/controller/controllerutil"
	"sigs.k8s.io/controller-runtime/pkg/handler"
	"sigs.k8s.io/controller-runtime/pkg/reconcile"

	"github.com/go-logr/logr"
	"github.com/syntasso/kratix/api/v1alpha1"
	"github.com/syntasso/kratix/lib/resourceutil"
	"github.com/syntasso/kratix/lib/workflow"
	batchv1 "k8s.io/api/batch/v1"
	v1 "k8s.io/api/core/v1"
	rbacv1 "k8s.io/api/rbac/v1"
	"k8s.io/apiextensions-apiserver/pkg/apis/apiextensions"
	apiextensionsv1 "k8s.io/apiextensions-apiserver/pkg/apis/apiextensions/v1"
	apiextensionsv1cs "k8s.io/apiextensions-apiserver/pkg/client/clientset/clientset/typed/apiextensions/v1"
	"k8s.io/apimachinery/pkg/api/errors"
	metav1 "k8s.io/apimachinery/pkg/apis/meta/v1"
	"k8s.io/apimachinery/pkg/apis/meta/v1/unstructured"
	"k8s.io/apimachinery/pkg/labels"
	"k8s.io/apimachinery/pkg/runtime"
	"k8s.io/apimachinery/pkg/runtime/schema"
	"k8s.io/apimachinery/pkg/types"
	ctrl "sigs.k8s.io/controller-runtime"
	"sigs.k8s.io/controller-runtime/pkg/client"
	kmanager "sigs.k8s.io/controller-runtime/pkg/manager"
)

var reconcileConfigure = workflow.ReconcileConfigure
var reconcileDelete = workflow.ReconcileDelete

//go:generate go run github.com/maxbrunsfeld/counterfeiter/v6 . Manager
type Manager interface {
	kmanager.Manager
}

// PromiseReconciler reconciles a Promise object
type PromiseReconciler struct {
	Scheme                    *runtime.Scheme
	Client                    client.Client
	ApiextensionsClient       apiextensionsv1cs.CustomResourceDefinitionsGetter
	Log                       logr.Logger
	Manager                   ctrl.Manager
	StartedDynamicControllers map[string]*DynamicResourceRequestController
	RestartManager            func()
	NumberOfJobsToKeep        int

	ScheduledReconciliation map[string]metav1.Time

	mutex sync.Mutex
}

const (
	resourceRequestCleanupFinalizer = v1alpha1.KratixPrefix + "resource-request-cleanup"
	// TODO fix the name of this finalizer: dependant -> dependent (breaking change)
	dynamicControllerDependantResourcesCleanupFinalizer = v1alpha1.KratixPrefix + "dynamic-controller-dependant-resources-cleanup"
	crdCleanupFinalizer                                 = v1alpha1.KratixPrefix + "api-crd-cleanup"
	dependenciesCleanupFinalizer                        = v1alpha1.KratixPrefix + "dependencies-cleanup"
	lastUpdatedAtAnnotation                             = v1alpha1.KratixPrefix + "last-updated-at"

	requirementStateInstalled                      = "Requirement installed"
	requirementStateNotInstalled                   = "Requirement not installed"
	requirementStateNotInstalledAtSpecifiedVersion = "Requirement not installed at the specified version"
	requirementUnknownInstallationState            = "Requirement state unknown"
)

var (
	promiseFinalizers = []string{
		resourceRequestCleanupFinalizer,
		dynamicControllerDependantResourcesCleanupFinalizer,
		crdCleanupFinalizer,
		dependenciesCleanupFinalizer,
	}

	// fastRequeue can be used whenever we want to quickly requeue, and we don't expect
	// an error to occur. Example: we delete a resource, we then requeue
	// to check it's been deleted. Here we can use a fastRequeue instead of a defaultRequeue
	fastRequeue    = ctrl.Result{RequeueAfter: 5 * time.Second}
	defaultRequeue = ctrl.Result{RequeueAfter: 15 * time.Second}
	slowRequeue    = ctrl.Result{RequeueAfter: 60 * time.Second}
)

//+kubebuilder:rbac:groups=platform.kratix.io,resources=promises,verbs=get;list;watch;create;update;patch;delete
//+kubebuilder:rbac:groups=platform.kratix.io,resources=promises/status,verbs=get;update;patch
//+kubebuilder:rbac:groups=platform.kratix.io,resources=promises/finalizers,verbs=update
//+kubebuilder:rbac:groups="",resources=configmaps,verbs=create;update;list;watch;delete

//+kubebuilder:rbac:groups=rbac.authorization.k8s.io,resources=clusterroles,verbs=create;update;escalate;bind;list;get;delete;watch
//+kubebuilder:rbac:groups=rbac.authorization.k8s.io,resources=clusterrolebindings,verbs=create;update;list;get;delete;watch
//+kubebuilder:rbac:groups=rbac.authorization.k8s.io,resources=roles,verbs=create;update;escalate;bind;list;get;delete;watch
//+kubebuilder:rbac:groups=rbac.authorization.k8s.io,resources=rolebindings,verbs=create;update;list;get;delete;watch
//+kubebuilder:rbac:groups="",resources=serviceaccounts,verbs=create;update;list;get;watch;delete

//+kubebuilder:rbac:groups=apiextensions.k8s.io,resources=customresourcedefinitions,verbs=get;list;watch;create;update;patch;delete

func (r *PromiseReconciler) Reconcile(ctx context.Context, req ctrl.Request) (ctrl.Result, error) {
	if r.StartedDynamicControllers == nil {
		r.StartedDynamicControllers = make(map[string]*DynamicResourceRequestController)
	}
	promise := &v1alpha1.Promise{}
	err := r.Client.Get(ctx, req.NamespacedName, promise)

	if errors.IsNotFound(err) {
		return ctrl.Result{}, nil
	}
	if client.IgnoreNotFound(err) != nil {
		r.Log.Error(err, "Failed getting Promise", "namespacedName", req.NamespacedName)
		return defaultRequeue, nil
	}

	originalStatus := promise.Status.Status

	logger := r.Log.WithValues("identifier", promise.GetName())

	opts := opts{
		client: r.Client,
		ctx:    ctx,
		logger: logger,
	}

	if !promise.DeletionTimestamp.IsZero() {
		return r.deletePromise(opts, promise)
	}

	if value, found := promise.Labels[v1alpha1.PromiseVersionLabel]; found {
		if promise.Status.Version != value {
			return ctrl.Result{}, retry.RetryOnConflict(retry.DefaultRetry, func() error {
				p := &v1alpha1.Promise{}
				if err = r.Client.Get(ctx, types.NamespacedName{
					Name: promise.Name, Namespace: promise.Namespace}, p); err != nil {
					return err
				}
				p.Status.Version = value
				return r.Client.Status().Update(ctx, p)
			})
		}
	}

	//Set status to unavailable, at the end of this function we set it to
	//available. If at anytime we return early, it persisted as unavailable
	promise.Status.Status = v1alpha1.PromiseStatusUnavailable
	requirementsChanged := r.hasPromiseRequirementsChanged(ctx, promise)

	scheduledReconciliation := promise.Status.LastAvailableTime != nil && time.Since(promise.Status.LastAvailableTime.Time) > DefaultReconciliationInterval
	if (requirementsChanged || scheduledReconciliation) && originalStatus == v1alpha1.PromiseStatusAvailable {
		err := r.Client.Status().Update(ctx, promise)
		if err != nil {
			return ctrl.Result{}, err
		}
		logger.Info("Requeueing: requirements changed or scheduled reconciliation")
		return ctrl.Result{}, nil
	}

	//TODO handle removing finalizer
	requeue, err := ensurePromiseDeleteWorkflowFinalizer(opts, promise, promise.HasPipeline(v1alpha1.WorkflowTypePromise, v1alpha1.WorkflowActionDelete))
	if err != nil {
		return ctrl.Result{}, err
	}
	if requeue != nil {
		return *requeue, nil
	}

	//TODO add workflowFinalizer if deletes exist (currently we only add it if we have a configure pipeline)

	var rrCRD *apiextensionsv1.CustomResourceDefinition
	var rrGVK schema.GroupVersionKind

	if promise.ContainsAPI() {
		rrCRD, rrGVK, err = generateCRDAndGVK(promise, logger)
		if err != nil {
			return ctrl.Result{}, err
		}

		requeue, err := r.ensureCRDExists(ctx, promise, rrCRD, logger)
		if err != nil {
			return ctrl.Result{}, err
		}

		if requeue != nil {
			return *requeue, nil
		}

		if resourceutil.DoesNotContainFinalizer(promise, crdCleanupFinalizer) {
			return addFinalizers(opts, promise, []string{crdCleanupFinalizer})
		}

		if err := r.createResourcesForDynamicControllerIfTheyDontExist(ctx, promise, rrCRD, rrGVK, logger); err != nil {
			// TODO add support for updates
			return ctrl.Result{}, err
		}

		if resourceutil.DoesNotContainFinalizer(promise, dynamicControllerDependantResourcesCleanupFinalizer) {
			return addFinalizers(opts, promise, []string{dynamicControllerDependantResourcesCleanupFinalizer})
		}
	}

	if resourceutil.DoesNotContainFinalizer(promise, dependenciesCleanupFinalizer) {
		return addFinalizers(opts, promise, []string{dependenciesCleanupFinalizer})
	}

	ctrlResult, err := r.reconcileDependenciesAndPromiseWorkflows(opts, promise)
	if err != nil {
		return ctrl.Result{}, err
	}

	if ctrlResult != nil {
		logger.Info("stopping reconciliation while reconciling dependencies")
		return *ctrlResult, nil
	}

	if promise.ContainsAPI() {
		dynamicControllerCanCreateResources := true
		for _, req := range promise.Status.RequiredPromises {
			if req.State != requirementStateInstalled {
				logger.Info("requirement not installed, disabling dynamic controller", "requirement", req)
				dynamicControllerCanCreateResources = false
			}
		}

		err = r.ensureDynamicControllerIsStarted(promise, rrCRD, rrGVK, &dynamicControllerCanCreateResources, logger)
		if err != nil {
			return ctrl.Result{}, err
		}

		if resourceutil.DoesNotContainFinalizer(promise, resourceRequestCleanupFinalizer) {
			return addFinalizers(opts, promise, []string{resourceRequestCleanupFinalizer})
		}

		if !dynamicControllerCanCreateResources {
			logger.Info("requirements not fulfilled, disabled dynamic controller and requeuing", "requirementsStatus", promise.Status.RequiredPromises)
			return slowRequeue, nil
		}

		logger.Info("requirements are fulfilled", "requirementsStatus", promise.Status.RequiredPromises)

		if promise.GetGeneration() != promise.Status.ObservedGeneration {
			if promise.GetGeneration() != 1 {
				logger.Info("reconciling all RRs")
				if err := r.reconcileAllRRs(rrGVK); err != nil {
					return ctrl.Result{}, err
				}
			}
<<<<<<< HEAD
			return ctrl.Result{}, retry.RetryOnConflict(retry.DefaultRetry, func() error {
				p := &v1alpha1.Promise{}
				if err = r.Client.Get(ctx, types.NamespacedName{
					Name: promise.Name, Namespace: promise.Namespace}, p); err != nil {
					return err
				}
				p.Status.ObservedGeneration = p.GetGeneration()
				return r.Client.Status().Update(ctx, p)
			})
=======
			logger.Info("updating observed generation", "from", promise.Status.ObservedGeneration, "to", promise.GetGeneration())
			promise.Status.ObservedGeneration = promise.GetGeneration()
			return ctrl.Result{}, r.Client.Status().Update(ctx, promise)
>>>>>>> b0e3c24f
		}
	} else {
		logger.Info("Promise only contains dependencies, skipping creation of API and dynamic controller")
	}

	if originalStatus == v1alpha1.PromiseStatusAvailable {
		return r.nextReconciliation(promise, logger)
	}

	logger.Info("Promise status being set to Available")
<<<<<<< HEAD

	return ctrl.Result{}, retry.RetryOnConflict(retry.DefaultRetry, func() error {
		p := &v1alpha1.Promise{}
		if err = r.Client.Get(ctx, types.NamespacedName{
			Name: promise.Name, Namespace: promise.Namespace}, p); err != nil {
			return err
		}
		p.Status.Status = v1alpha1.PromiseStatusAvailable
		return r.Client.Status().Update(ctx, p)
	})
=======
	promise.Status.Status = v1alpha1.PromiseStatusAvailable
	promise.Status.LastAvailableTime = &metav1.Time{Time: time.Now()}
	return ctrl.Result{}, r.Client.Status().Update(ctx, promise)
>>>>>>> b0e3c24f
}

func (r *PromiseReconciler) nextReconciliation(promise *v1alpha1.Promise, logger logr.Logger) (ctrl.Result, error) {
	r.mutex.Lock()
	defer r.mutex.Unlock()

	scheduled, found := r.ScheduledReconciliation[promise.GetName()]
	if !found || time.Now().After(scheduled.Time) {
		next := metav1.NewTime(time.Now().Add(DefaultReconciliationInterval))
		r.ScheduledReconciliation[promise.GetName()] = next

		logger.Info("Scheduling next reconciliation", "scheduledReconciliationTimestamp", next.Time.String())
		return ctrl.Result{RequeueAfter: DefaultReconciliationInterval}, nil
	}
	logger.Info("Reconciliation already scheduled", "scheduledReconciliationTimestamp", scheduled.Time.String(), "labels", promise.Labels)
	return ctrl.Result{}, nil
}

func (r *PromiseReconciler) hasPromiseRequirementsChanged(ctx context.Context, promise *v1alpha1.Promise) bool {
	latestCondition, latestRequirements := r.generateStatusAndMarkRequirements(ctx, promise)

<<<<<<< HEAD
	var conditionsFieldChanged, requirementsFieldChanged bool
	updateErr := retry.RetryOnConflict(retry.DefaultRetry, func() error {
		p := &v1alpha1.Promise{}
		if err := r.Client.Get(ctx, types.NamespacedName{
			Name: promise.Name, Namespace: promise.Namespace}, p); err != nil {
			return err
		}
		requirementsFieldChanged = updateRequirementsStatusOnPromise(promise, promise.Status.RequiredPromises, latestRequirements)
		conditionsFieldChanged = updateConditionOnPromise(promise, latestCondition)
		if conditionsFieldChanged || requirementsFieldChanged {
			return r.Client.Status().Update(ctx, promise)
		}
		return nil
	})

	return requirementsFieldChanged || conditionsFieldChanged, updateErr
=======
	requirementsFieldChanged := updateRequirementsStatusOnPromise(promise, promise.Status.RequiredPromises, latestRequirements)
	conditionsFieldChanged := updateConditionOnPromise(promise, latestCondition)

	return conditionsFieldChanged || requirementsFieldChanged
>>>>>>> b0e3c24f
}

func updateConditionOnPromise(promise *v1alpha1.Promise, latestCondition metav1.Condition) bool {
	for i, condition := range promise.Status.Conditions {
		if condition.Type == latestCondition.Type {
			if condition.Status != latestCondition.Status {
				promise.Status.Conditions[i] = latestCondition
				return true
			}
			return false
		}
	}
	promise.Status.Conditions = append(promise.Status.Conditions, latestCondition)
	return true
}

func updateRequirementsStatusOnPromise(promise *v1alpha1.Promise, oldReqs, newReqs []v1alpha1.RequiredPromiseStatus) bool {
	compareValue := slices.CompareFunc(oldReqs, newReqs, func(a, b v1alpha1.RequiredPromiseStatus) int {
		if a.Name == b.Name && a.Version == b.Version && a.State == b.State {
			return 0
		}
		return -1
	})
	if compareValue != 0 {
		promise.Status.RequiredPromises = newReqs
		return true
	}
	return false
}

func (r *PromiseReconciler) generateStatusAndMarkRequirements(ctx context.Context, promise *v1alpha1.Promise) (metav1.Condition, []v1alpha1.RequiredPromiseStatus) {
	promiseCondition := metav1.Condition{
		Type:               "RequirementsFulfilled",
		LastTransitionTime: metav1.NewTime(time.Now()),
		Status:             metav1.ConditionTrue,
		Message:            "Requirements fulfilled",
		Reason:             "RequirementsInstalled",
	}

	requirements := []v1alpha1.RequiredPromiseStatus{}

	for _, requirement := range promise.Spec.RequiredPromises {
		requirementState := requirementStateInstalled
		requiredPromise := &v1alpha1.Promise{}
		err := r.Client.Get(ctx, types.NamespacedName{Name: requirement.Name}, requiredPromise)
		if err != nil {
			promiseCondition.Reason = "RequirementsNotInstalled"
			if errors.IsNotFound(err) && promiseCondition.Status != metav1.ConditionUnknown {
				requirementState = requirementStateNotInstalled
				promiseCondition.Status = metav1.ConditionFalse
				promiseCondition.Message = "Requirements not fulfilled"
			} else {
				requirementState = requirementUnknownInstallationState
				promiseCondition.Status = metav1.ConditionUnknown
				promiseCondition.Message = "Unable to determine if requirements are fulfilled"
			}
		} else {
			if requiredPromise.Status.Version != requirement.Version || requiredPromise.Status.Status != v1alpha1.PromiseStatusAvailable {
				promiseCondition.Reason = "RequirementsNotInstalled"
				requirementState = requirementStateNotInstalledAtSpecifiedVersion

				if promiseCondition.Status != metav1.ConditionUnknown {
					promiseCondition.Status = metav1.ConditionFalse
					promiseCondition.Message = "Requirements not fulfilled"
				}
			}

			r.markRequiredPromiseAsRequired(ctx, requirement.Version, promise, requiredPromise)
		}

		requirements = append(requirements, v1alpha1.RequiredPromiseStatus{
			Name:    requirement.Name,
			Version: requirement.Version,
			State:   requirementState,
		})
	}

	return promiseCondition, requirements
}

func (r *PromiseReconciler) reconcileDependenciesAndPromiseWorkflows(o opts, promise *v1alpha1.Promise) (*ctrl.Result, error) {
	if len(promise.Spec.Dependencies) > 0 {
		o.logger.Info("Applying static dependencies for Promise", "promise", promise.GetName())
		if err := r.applyWorkForStaticDependencies(o, promise); err != nil {
			o.logger.Error(err, "Error creating Works")
			return nil, err
		}
	}

	if len(promise.Spec.Dependencies) == 0 {
		err := r.deleteWorkForStaticDependencies(o, promise)
		if err != nil {
			return nil, err
		}
	}

	if !promise.HasPipeline(v1alpha1.WorkflowTypePromise, v1alpha1.WorkflowActionConfigure) {
		return nil, nil
	}

	//TODO remove finalizer if we don't have any configure (or delete?)
	if resourceutil.DoesNotContainFinalizer(promise, removeAllWorkflowJobsFinalizer) {
		result, err := addFinalizers(o, promise, []string{removeAllWorkflowJobsFinalizer})
		return &result, err
	}

	o.logger.Info("Promise contains workflows.promise.configure, reconciling workflows")
	pipelineCompletedCondition := promise.GetCondition(string(resourceutil.PipelineCompletedCondition))
	forcePipelineRun := pipelineCompletedCondition != nil && pipelineCompletedCondition.Status == "True" && time.Since(pipelineCompletedCondition.LastTransitionTime.Time) > DefaultReconciliationInterval
	if forcePipelineRun {
		o.logger.Info("Pipeline completed too long ago... forcing the reconciliation", "lastTransitionTime", pipelineCompletedCondition.LastTransitionTime.Time.String())
		if promise.Labels == nil {
			promise.Labels = make(map[string]string)
		}
		promise.Labels[resourceutil.ManualReconciliationLabel] = "true"
		if err := r.Client.Update(o.ctx, promise); err != nil {
			return &ctrl.Result{}, err
		}
	}

	unstructuredPromise, err := promise.ToUnstructured()
	if err != nil {
		return nil, err
	}

	pipelineResources, err := promise.GeneratePromisePipelines(v1alpha1.WorkflowActionConfigure, o.logger)
	if err != nil {
		return nil, err
	}

	jobOpts := workflow.NewOpts(o.ctx, o.client, o.logger, unstructuredPromise, pipelineResources, "promise", r.NumberOfJobsToKeep)

	abort, err := reconcileConfigure(jobOpts)
	if err != nil {
		return nil, err
	}

	if abort {
		return &ctrl.Result{}, nil
	}

	return nil, nil
}

func (r *PromiseReconciler) reconcileAllRRs(rrGVK schema.GroupVersionKind) error {
	//label all rr with manual reconciliation
	rrs := &unstructured.UnstructuredList{}
	rrListGVK := rrGVK
	rrListGVK.Kind = rrListGVK.Kind + "List"
	rrs.SetGroupVersionKind(rrListGVK)
	err := r.Client.List(context.Background(), rrs)
	if err != nil {
		return err
	}
	for _, rr := range rrs.Items {
		newLabels := rr.GetLabels()
		if newLabels == nil {
			newLabels = make(map[string]string)
		}
		newLabels[resourceutil.ManualReconciliationLabel] = "true"
		rr.SetLabels(newLabels)
		if err := r.Client.Update(context.TODO(), &rr); err != nil {
			return err
		}
	}
	return nil
}

func (r *PromiseReconciler) ensureDynamicControllerIsStarted(promise *v1alpha1.Promise, rrCRD *apiextensionsv1.CustomResourceDefinition, rrGVK schema.GroupVersionKind, canCreateResources *bool, logger logr.Logger) error {

	// The Dynamic Controller needs to be started once and only once.
	if r.dynamicControllerHasAlreadyStarted(promise) {
		logger.Info("dynamic controller already started, ensuring it is up to date")

		dynamicController := r.StartedDynamicControllers[string(promise.GetUID())]
		dynamicController.GVK = &rrGVK
		dynamicController.CRD = rrCRD

		dynamicController.CanCreateResources = canCreateResources

		dynamicController.PromiseDestinationSelectors = promise.Spec.DestinationSelectors

		return nil
	}
	logger.Info("starting dynamic controller")

	//temporary fix until https://github.com/kubernetes-sigs/controller-runtime/issues/1884 is resolved
	//once resolved, delete dynamic controller rather than disable
	enabled := true
	dynamicResourceRequestController := &DynamicResourceRequestController{
		Client:                      r.Client,
		Scheme:                      r.Scheme,
		GVK:                         &rrGVK,
		CRD:                         rrCRD,
		PromiseIdentifier:           promise.GetName(),
		PromiseDestinationSelectors: promise.Spec.DestinationSelectors,
		Log:                         r.Log.WithName(promise.GetName()),
		UID:                         string(promise.GetUID())[0:5],
		Enabled:                     &enabled,
		CanCreateResources:          canCreateResources,
		NumberOfJobsToKeep:          r.NumberOfJobsToKeep,
	}
	r.StartedDynamicControllers[string(promise.GetUID())] = dynamicResourceRequestController

	unstructuredCRD := &unstructured.Unstructured{}
	unstructuredCRD.SetGroupVersionKind(rrGVK)

	return ctrl.NewControllerManagedBy(r.Manager).
		For(unstructuredCRD).
		Owns(&batchv1.Job{}).
		Complete(dynamicResourceRequestController)
}

func (r *PromiseReconciler) dynamicControllerHasAlreadyStarted(promise *v1alpha1.Promise) bool {
	_, ok := r.StartedDynamicControllers[string(promise.GetUID())]
	return ok
}

func (r *PromiseReconciler) createResourcesForDynamicControllerIfTheyDontExist(ctx context.Context, promise *v1alpha1.Promise,
	rrCRD *apiextensionsv1.CustomResourceDefinition, rrGVK schema.GroupVersionKind, logger logr.Logger) error {
	cr := rbacv1.ClusterRole{
		ObjectMeta: metav1.ObjectMeta{
			Name: promise.GetControllerResourceName(),
		},
	}

	logger.Info("creating/updating cluster role", "clusterRoleName", cr.GetName())
	_, err := controllerutil.CreateOrUpdate(ctx, r.Client, &cr, func() error {
		cr.Rules = []rbacv1.PolicyRule{
			{
				APIGroups: []string{rrGVK.Group},
				Resources: []string{rrCRD.Spec.Names.Plural},
				Verbs:     []string{rbacv1.VerbAll},
			},
			{
				APIGroups: []string{rrGVK.Group},
				Resources: []string{rrCRD.Spec.Names.Plural + "/finalizers"},
				Verbs:     []string{"update"},
			},
			{
				APIGroups: []string{rrGVK.Group},
				Resources: []string{rrCRD.Spec.Names.Plural + "/status"},
				Verbs:     []string{"get", "update", "patch"},
			},
		}
		cr.Labels = labels.Merge(cr.Labels, promise.GenerateSharedLabels())
		return nil
	})

	if err != nil {
		return fmt.Errorf("Error creating/updating cluster role: %w", err)
	}

	crb := &rbacv1.ClusterRoleBinding{
		ObjectMeta: metav1.ObjectMeta{
			Name: promise.GetControllerResourceName(),
		},
	}

	logger.Info("creating/update cluster role binding", "clusterRoleBinding", crb.GetName())
	_, err = controllerutil.CreateOrUpdate(ctx, r.Client, crb, func() error {
		crb.RoleRef = rbacv1.RoleRef{
			Kind:     "ClusterRole",
			APIGroup: "rbac.authorization.k8s.io",
			Name:     cr.Name,
		}
		crb.Subjects = []rbacv1.Subject{
			{
				Kind:      "ServiceAccount",
				Namespace: v1alpha1.SystemNamespace,
				Name:      "kratix-platform-controller-manager",
			},
		}
		crb.Labels = labels.Merge(crb.Labels, promise.GenerateSharedLabels())
		return nil
	})

	if err != nil {
		return fmt.Errorf("Error creating/updating cluster role binding: %w", err)
	}

	logger.Info("finished creating resources for dynamic controller")
	return nil
}

func (r *PromiseReconciler) ensureCRDExists(ctx context.Context, promise *v1alpha1.Promise, rrCRD *apiextensionsv1.CustomResourceDefinition, logger logr.Logger) (*ctrl.Result, error) {

	_, err := r.ApiextensionsClient.
		CustomResourceDefinitions().
		Create(ctx, rrCRD, metav1.CreateOptions{})

	if err == nil {
		return &fastRequeue, nil
	}

	if !errors.IsAlreadyExists(err) {
		return nil, fmt.Errorf("Error creating crd: %w", err)
	}

	logger.Info("CRD already exists", "crdName", rrCRD.Name)
	existingCRD, err := r.ApiextensionsClient.CustomResourceDefinitions().Get(ctx, rrCRD.GetName(), metav1.GetOptions{})
	if err != nil {
		return nil, err
	}

	existingCRD.Spec.Versions = rrCRD.Spec.Versions
	existingCRD.Spec.Conversion = rrCRD.Spec.Conversion
	existingCRD.Spec.PreserveUnknownFields = rrCRD.Spec.PreserveUnknownFields
	existingCRD.Labels = labels.Merge(existingCRD.Labels, rrCRD.Labels)
	_, err = r.ApiextensionsClient.CustomResourceDefinitions().Update(ctx, existingCRD, metav1.UpdateOptions{})
	if err != nil {
		return nil, err
	}

	version := ""
	for _, v := range rrCRD.Spec.Versions {
		if v.Storage {
			version = v.Name
			break
		}
	}

	statusUpdated, err := r.updateStatus(promise, rrCRD.Spec.Names.Kind, rrCRD.Spec.Group, version)
	if err != nil {
		return nil, err
	}

	if statusUpdated {
		return &fastRequeue, nil
	}

	updatedCRD, err := r.ApiextensionsClient.CustomResourceDefinitions().Get(ctx, rrCRD.GetName(), metav1.GetOptions{})
	if err != nil {
		return nil, err
	}

	for _, cond := range updatedCRD.Status.Conditions {
		if string(cond.Type) == string(apiextensions.Established) && cond.Status == apiextensionsv1.ConditionTrue {
			logger.Info("CRD established", "crdName", rrCRD.Name)
			return nil, nil
		}
	}

	logger.Info("CRD not yet established", "crdName", rrCRD.Name, "statusConditions", updatedCRD.Status.Conditions)

	return &fastRequeue, nil
}

func (r *PromiseReconciler) updateStatus(promise *v1alpha1.Promise, kind, group, version string) (bool, error) {
	apiVersion := strings.ToLower(group + "/" + version)
	if promise.Status.Kind == kind && promise.Status.APIVersion == apiVersion {
		return false, nil
	}

	promise.Status.Kind = kind
	promise.Status.APIVersion = apiVersion
	return true, r.Client.Status().Update(context.TODO(), promise)
}

func (r *PromiseReconciler) deletePromise(o opts, promise *v1alpha1.Promise) (ctrl.Result, error) {
	o.logger.Info("finalizers existing", "finalizers", promise.GetFinalizers())
	if resourceutil.FinalizersAreDeleted(promise, promiseFinalizers) {
		return ctrl.Result{}, nil
	}

	if controllerutil.ContainsFinalizer(promise, runDeleteWorkflowsFinalizer) {
		unstructuredPromise, err := promise.ToUnstructured()
		if err != nil {
			return ctrl.Result{}, err
		}
		pipelines, err := promise.GeneratePromisePipelines(v1alpha1.WorkflowActionDelete, o.logger)
		if err != nil {
			return ctrl.Result{}, err
		}
		jobOpts := workflow.NewOpts(o.ctx, o.client, o.logger, unstructuredPromise, pipelines, "promise", r.NumberOfJobsToKeep)

		requeue, err := reconcileDelete(jobOpts)
		if err != nil {
			return ctrl.Result{}, err
		}

		if requeue {
			return defaultRequeue, nil
		}

		controllerutil.RemoveFinalizer(promise, runDeleteWorkflowsFinalizer)
		if err := r.Client.Update(o.ctx, promise); err != nil {
			return ctrl.Result{}, err
		}
		return ctrl.Result{}, nil
	}

	if controllerutil.ContainsFinalizer(promise, removeAllWorkflowJobsFinalizer) {
		err := r.deletePromiseWorkflowJobs(o, promise, removeAllWorkflowJobsFinalizer)
		if err != nil {
			return ctrl.Result{}, err
		}
		return fastRequeue, nil
	}

	if controllerutil.ContainsFinalizer(promise, resourceRequestCleanupFinalizer) {
		o.logger.Info("deleting resources associated with finalizer", "finalizer", resourceRequestCleanupFinalizer)
		err := r.deleteResourceRequests(o, promise)
		if err != nil {
			return ctrl.Result{}, err
		}
		return fastRequeue, nil
	}

	//temporary fix until https://github.com/kubernetes-sigs/controller-runtime/issues/1884 is resolved
	//once resolved, delete dynamic controller rather than disable
	if d, exists := r.StartedDynamicControllers[string(promise.GetUID())]; exists {
		r.RestartManager()
		enabled := false
		d.Enabled = &enabled
	}

	if controllerutil.ContainsFinalizer(promise, dynamicControllerDependantResourcesCleanupFinalizer) {
		o.logger.Info("deleting resources associated with finalizer", "finalizer", dynamicControllerDependantResourcesCleanupFinalizer)
		err := r.deleteDynamicControllerAndWorkflowResources(o, promise)
		if err != nil {
			return defaultRequeue, nil
		}
		return fastRequeue, nil
	}

	if controllerutil.ContainsFinalizer(promise, dependenciesCleanupFinalizer) {
		o.logger.Info("deleting Work associated with finalizer", "finalizer", dependenciesCleanupFinalizer)
		err := r.deleteWork(o, promise)
		if err != nil {
			return ctrl.Result{}, err
		}
		return fastRequeue, nil
	}

	if controllerutil.ContainsFinalizer(promise, crdCleanupFinalizer) {
		o.logger.Info("deleting CRDs associated with finalizer", "finalizer", crdCleanupFinalizer)
		err := r.deleteCRDs(o, promise)
		if err != nil {
			return ctrl.Result{}, err
		}
		return fastRequeue, nil
	}

	return fastRequeue, nil
}

func (r *PromiseReconciler) deletePromiseWorkflowJobs(o opts, promise *v1alpha1.Promise, finalizer string) error {
	jobGVK := schema.GroupVersionKind{
		Group:   batchv1.SchemeGroupVersion.Group,
		Version: batchv1.SchemeGroupVersion.Version,
		Kind:    "Job",
	}

	jobLabels := map[string]string{
		v1alpha1.PromiseNameLabel: promise.GetName(),
		v1alpha1.WorkTypeLabel:    v1alpha1.WorkTypePromise,
	}

	resourcesRemaining, err := deleteAllResourcesWithKindMatchingLabel(o, jobGVK, jobLabels)
	if err != nil {
		return err
	}

	if !resourcesRemaining {
		controllerutil.RemoveFinalizer(promise, finalizer)
		if err := r.Client.Update(o.ctx, promise); err != nil {
			return err
		}
	}

	return nil
}

func (r *PromiseReconciler) deleteDynamicControllerAndWorkflowResources(o opts, promise *v1alpha1.Promise) error {
	resourcesToDelete := map[schema.GroupVersion][]string{
		rbacv1.SchemeGroupVersion: {"ClusterRoleBinding", "ClusterRole", "RoleBinding", "Role"},
		v1.SchemeGroupVersion:     {"ServiceAccount", "ConfigMap"},
	}

	for gv, toDelete := range resourcesToDelete {
		for _, resource := range toDelete {
			gvk := schema.GroupVersionKind{
				Group:   gv.Group,
				Version: gv.Version,
				Kind:    resource,
			}
			resourcesRemaining, err := deleteAllResourcesWithKindMatchingLabel(o, gvk, promise.GenerateSharedLabels())
			if err != nil {
				return err
			}

			if resourcesRemaining {
				return nil
			}
		}
	}

	controllerutil.RemoveFinalizer(promise, dynamicControllerDependantResourcesCleanupFinalizer)
	return r.Client.Update(o.ctx, promise)
}

func (r *PromiseReconciler) deleteResourceRequests(o opts, promise *v1alpha1.Promise) error {
	rrCRD, rrGVK, err := generateCRDAndGVK(promise, o.logger)
	if err != nil {
		return err
	}

	// No need to pass labels since all resource requests are of Kind
	resourcesRemaining, err := deleteAllResourcesWithKindMatchingLabel(o, rrGVK, nil)
	if err != nil {
		return err
	}

	var canCreateResources bool
	err = r.ensureDynamicControllerIsStarted(promise, rrCRD, rrGVK, &canCreateResources, o.logger)
	if err != nil {
		return err
	}

	if !resourcesRemaining {
		controllerutil.RemoveFinalizer(promise, resourceRequestCleanupFinalizer)
		if err := r.Client.Update(o.ctx, promise); err != nil {
			return err
		}
	}

	return nil
}

func (r *PromiseReconciler) deleteCRDs(o opts, promise *v1alpha1.Promise) error {
	rrCRD, err := promise.GetAPIAsCRD()
	if err != nil {
		o.logger.Error(err, "Failed unmarshalling CRD, skipping deletion")
		controllerutil.RemoveFinalizer(promise, crdCleanupFinalizer)
		if err := r.Client.Update(o.ctx, promise); err != nil {
			return err
		}
		return nil
	}

	_, err = r.ApiextensionsClient.CustomResourceDefinitions().Get(o.ctx, rrCRD.GetName(), metav1.GetOptions{})

	if errors.IsNotFound(err) {
		controllerutil.RemoveFinalizer(promise, crdCleanupFinalizer)
		return r.Client.Update(o.ctx, promise)
	}

	return r.ApiextensionsClient.
		CustomResourceDefinitions().
		Delete(o.ctx, rrCRD.GetName(), metav1.DeleteOptions{})
}

func (r *PromiseReconciler) deleteWork(o opts, promise *v1alpha1.Promise) error {
	workGVK := schema.GroupVersionKind{
		Group:   v1alpha1.GroupVersion.Group,
		Version: v1alpha1.GroupVersion.Version,
		Kind:    "Work",
	}

	resourcesRemaining, err := deleteAllResourcesWithKindMatchingLabel(o, workGVK, promise.GenerateSharedLabels())
	if err != nil {
		return err
	}

	if !resourcesRemaining {
		controllerutil.RemoveFinalizer(promise, dependenciesCleanupFinalizer)
		if err := r.Client.Update(o.ctx, promise); err != nil {
			return err
		}
	}

	return nil
}

// SetupWithManager sets up the controller with the Manager.
func (r *PromiseReconciler) SetupWithManager(mgr ctrl.Manager) error {
	return ctrl.NewControllerManagedBy(mgr).
		For(&v1alpha1.Promise{}).
		Owns(&batchv1.Job{}).
		Watches(
			&v1alpha1.Promise{},
			handler.EnqueueRequestsFromMapFunc(func(ctx context.Context, obj client.Object) []reconcile.Request {
				promise := obj.(*v1alpha1.Promise)
				var resources []reconcile.Request
				for _, req := range promise.Status.RequiredBy {
					resources = append(resources, reconcile.Request{NamespacedName: types.NamespacedName{Name: req.Promise.Name}})
				}
				return resources
			}),
		).
		Complete(r)
}

func ensurePromiseDeleteWorkflowFinalizer(o opts, promise *v1alpha1.Promise, promiseDeletePipelineExists bool) (*ctrl.Result, error) {
	promiseContainsDeleteWorkflowsFinalizer := controllerutil.ContainsFinalizer(promise, runDeleteWorkflowsFinalizer)
	promiseContainsRemoveAllWorkflowJobsFinalizer := controllerutil.ContainsFinalizer(promise, removeAllWorkflowJobsFinalizer)

	if promiseDeletePipelineExists &&
		(!promiseContainsDeleteWorkflowsFinalizer || !promiseContainsRemoveAllWorkflowJobsFinalizer) {
		result, err := addFinalizers(o, promise, []string{runDeleteWorkflowsFinalizer, removeAllWorkflowJobsFinalizer})
		return &result, err
	}

	if !promiseDeletePipelineExists && promiseContainsDeleteWorkflowsFinalizer {
		controllerutil.RemoveFinalizer(promise, runDeleteWorkflowsFinalizer)
		return &ctrl.Result{}, o.client.Update(o.ctx, promise)
	}

	return nil, nil
}

func generateCRDAndGVK(promise *v1alpha1.Promise, logger logr.Logger) (*apiextensionsv1.CustomResourceDefinition, schema.GroupVersionKind, error) {
	rrCRD := &apiextensionsv1.CustomResourceDefinition{}
	rrGVK := schema.GroupVersionKind{}

	rrCRD, err := promise.GetAPIAsCRD()
	if err != nil {
		logger.Error(err, "Failed unmarshalling CRD")
		return rrCRD, rrGVK, err
	}
	rrCRD.Labels = labels.Merge(rrCRD.Labels, promise.GenerateSharedLabels())

	setStatusFieldsOnCRD(rrCRD)

	storedVersion := rrCRD.Spec.Versions[0]
	for _, version := range rrCRD.Spec.Versions {
		if version.Storage {
			storedVersion = version
			break
		}
	}

	rrGVK = schema.GroupVersionKind{
		Group:   rrCRD.Spec.Group,
		Version: storedVersion.Name,
		Kind:    rrCRD.Spec.Names.Kind,
	}

	return rrCRD, rrGVK, nil
}

func setStatusFieldsOnCRD(rrCRD *apiextensionsv1.CustomResourceDefinition) {
	for i := range rrCRD.Spec.Versions {
		rrCRD.Spec.Versions[i].Subresources = &apiextensionsv1.CustomResourceSubresources{
			Status: &apiextensionsv1.CustomResourceSubresourceStatus{},
		}

		if len(rrCRD.Spec.Versions[i].AdditionalPrinterColumns) == 0 {
			rrCRD.Spec.Versions[i].AdditionalPrinterColumns = []apiextensionsv1.CustomResourceColumnDefinition{
				{
					Name:     "status",
					Type:     "string",
					JSONPath: ".status.message",
				},
			}
		}

		rrCRD.Spec.Versions[i].Schema.OpenAPIV3Schema.Properties["status"] = apiextensionsv1.JSONSchemaProps{
			Type:                   "object",
			XPreserveUnknownFields: &[]bool{true}[0], // pointer to bool
			Properties: map[string]apiextensionsv1.JSONSchemaProps{
				"message": {
					Type: "string",
				},
				"observedGeneration": {
					Type:   "integer",
					Format: "int64",
				},
				"conditions": {
					Type: "array",
					Items: &apiextensionsv1.JSONSchemaPropsOrArray{
						Schema: &apiextensionsv1.JSONSchemaProps{
							Type: "object",
							Properties: map[string]apiextensionsv1.JSONSchemaProps{
								"lastTransitionTime": {
									Type:   "string",
									Format: "datetime", //RFC3339
								},
								"message": {
									Type: "string",
								},
								"reason": {
									Type: "string",
								},
								"status": {
									Type: "string",
								},
								"type": {
									Type: "string",
								},
							},
						},
					},
				},
			},
		}
	}
}

func (r *PromiseReconciler) applyWorkForStaticDependencies(o opts, promise *v1alpha1.Promise) error {
	name := objectutil.GenerateObjectName(promise.GetName() + "-static-deps")
	work, err := v1alpha1.NewPromiseDependenciesWork(promise, name)
	if err != nil {
		return err
	}
	resourceutil.SetStaticDependencyWorkLabels(work.Labels, promise.GetName())

	existingWork, err := resourceutil.GetWorkForStaticDependencies(r.Client, v1alpha1.SystemNamespace, promise.GetName())
	if err != nil {
		return err
	}

	var op string
	if existingWork == nil {
		op = "created"
		err = r.Client.Create(o.ctx, work)
	} else {
		op = "updated"
		existingWork.Spec = work.Spec

		ann := existingWork.GetAnnotations()
		if ann == nil {
			ann = map[string]string{}
		}
		ann[lastUpdatedAtAnnotation] = time.Now().Local().String()
		existingWork.SetAnnotations(ann)

		err = r.Client.Update(o.ctx, existingWork)
	}

	if err != nil {
		return err
	}

	o.logger.Info("resource reconciled", "operation", op, "namespace", work.GetNamespace(), "name", work.GetName(), "gvk", work.GroupVersionKind().String())
	return nil
}

func (r *PromiseReconciler) deleteWorkForStaticDependencies(o opts, promise *v1alpha1.Promise) error {
	existingWork, err := resourceutil.GetWorkForStaticDependencies(r.Client, v1alpha1.SystemNamespace, promise.GetName())
	if err != nil {
		return err
	}

	if existingWork == nil {
		return nil
	}

	o.logger.Info("deleting work for static dependencies", "namespace", existingWork.GetNamespace(), "name", existingWork.GetName())
	return r.Client.Delete(o.ctx, existingWork)
}

func (r *PromiseReconciler) markRequiredPromiseAsRequired(ctx context.Context, version string, promise, requiredPromise *v1alpha1.Promise) {
	requiredBy := v1alpha1.RequiredBy{
		Promise: v1alpha1.PromiseSummary{
			Name:    promise.Name,
			Version: promise.Status.Version,
		},
		RequiredVersion: version,
	}

	var found bool
	for i, required := range requiredPromise.Status.RequiredBy {
		if required.Promise.Name == promise.GetName() {
			requiredPromise.Status.RequiredBy[i] = requiredBy
			found = true
		}
	}

	if !found {
		requiredPromise.Status.RequiredBy = append(requiredPromise.Status.RequiredBy, requiredBy)
	}

	err := r.Client.Status().Update(ctx, requiredPromise)
	if err != nil {
		r.Log.Error(err, "error updating promise required by promise", "promise", promise.GetName(), "required promise", requiredPromise.GetName())
	}
}<|MERGE_RESOLUTION|>--- conflicted
+++ resolved
@@ -266,7 +266,7 @@
 					return ctrl.Result{}, err
 				}
 			}
-<<<<<<< HEAD
+      logger.Info("updating observed generation", "from", promise.Status.ObservedGeneration, "to", promise.GetGeneration())
 			return ctrl.Result{}, retry.RetryOnConflict(retry.DefaultRetry, func() error {
 				p := &v1alpha1.Promise{}
 				if err = r.Client.Get(ctx, types.NamespacedName{
@@ -276,11 +276,6 @@
 				p.Status.ObservedGeneration = p.GetGeneration()
 				return r.Client.Status().Update(ctx, p)
 			})
-=======
-			logger.Info("updating observed generation", "from", promise.Status.ObservedGeneration, "to", promise.GetGeneration())
-			promise.Status.ObservedGeneration = promise.GetGeneration()
-			return ctrl.Result{}, r.Client.Status().Update(ctx, promise)
->>>>>>> b0e3c24f
 		}
 	} else {
 		logger.Info("Promise only contains dependencies, skipping creation of API and dynamic controller")
@@ -291,8 +286,6 @@
 	}
 
 	logger.Info("Promise status being set to Available")
-<<<<<<< HEAD
-
 	return ctrl.Result{}, retry.RetryOnConflict(retry.DefaultRetry, func() error {
 		p := &v1alpha1.Promise{}
 		if err = r.Client.Get(ctx, types.NamespacedName{
@@ -300,13 +293,9 @@
 			return err
 		}
 		p.Status.Status = v1alpha1.PromiseStatusAvailable
+	  promise.Status.LastAvailableTime = &metav1.Time{Time: time.Now()}
 		return r.Client.Status().Update(ctx, p)
 	})
-=======
-	promise.Status.Status = v1alpha1.PromiseStatusAvailable
-	promise.Status.LastAvailableTime = &metav1.Time{Time: time.Now()}
-	return ctrl.Result{}, r.Client.Status().Update(ctx, promise)
->>>>>>> b0e3c24f
 }
 
 func (r *PromiseReconciler) nextReconciliation(promise *v1alpha1.Promise, logger logr.Logger) (ctrl.Result, error) {
@@ -327,30 +316,11 @@
 
 func (r *PromiseReconciler) hasPromiseRequirementsChanged(ctx context.Context, promise *v1alpha1.Promise) bool {
 	latestCondition, latestRequirements := r.generateStatusAndMarkRequirements(ctx, promise)
-
-<<<<<<< HEAD
-	var conditionsFieldChanged, requirementsFieldChanged bool
-	updateErr := retry.RetryOnConflict(retry.DefaultRetry, func() error {
-		p := &v1alpha1.Promise{}
-		if err := r.Client.Get(ctx, types.NamespacedName{
-			Name: promise.Name, Namespace: promise.Namespace}, p); err != nil {
-			return err
-		}
-		requirementsFieldChanged = updateRequirementsStatusOnPromise(promise, promise.Status.RequiredPromises, latestRequirements)
-		conditionsFieldChanged = updateConditionOnPromise(promise, latestCondition)
-		if conditionsFieldChanged || requirementsFieldChanged {
-			return r.Client.Status().Update(ctx, promise)
-		}
-		return nil
-	})
-
-	return requirementsFieldChanged || conditionsFieldChanged, updateErr
-=======
-	requirementsFieldChanged := updateRequirementsStatusOnPromise(promise, promise.Status.RequiredPromises, latestRequirements)
+	
+  requirementsFieldChanged := updateRequirementsStatusOnPromise(promise, promise.Status.RequiredPromises, latestRequirements)
 	conditionsFieldChanged := updateConditionOnPromise(promise, latestCondition)
 
 	return conditionsFieldChanged || requirementsFieldChanged
->>>>>>> b0e3c24f
 }
 
 func updateConditionOnPromise(promise *v1alpha1.Promise, latestCondition metav1.Condition) bool {
