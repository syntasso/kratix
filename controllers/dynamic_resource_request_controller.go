/*
Copyright 2021 Syntasso.

Licensed under the Apache License, Version 2.0 (the "License");
you may not use this file except in compliance with the License.
You may obtain a copy of the License at

    http://www.apache.org/licenses/LICENSE-2.0

Unless required by applicable law or agreed to in writing, software
distributed under the License is distributed on an "AS IS" BASIS,
WITHOUT WARRANTIES OR CONDITIONS OF ANY KIND, either express or implied.
See the License for the specific language governing permissions and
limitations under the License.
*/

package controllers

import (
	"context"

	apiextensionsv1 "k8s.io/apiextensions-apiserver/pkg/apis/apiextensions/v1"
	"k8s.io/apimachinery/pkg/types"
	"sigs.k8s.io/controller-runtime/pkg/controller/controllerutil"

	"fmt"

	"github.com/go-logr/logr"
	"github.com/syntasso/kratix/api/v1alpha1"
	"github.com/syntasso/kratix/lib/pipeline"
	"github.com/syntasso/kratix/lib/resourceutil"
	batchv1 "k8s.io/api/batch/v1"
	corev1 "k8s.io/api/core/v1"

	"k8s.io/apimachinery/pkg/api/errors"
	"k8s.io/apimachinery/pkg/apis/meta/v1/unstructured"
	"k8s.io/apimachinery/pkg/runtime"
	"k8s.io/apimachinery/pkg/runtime/schema"
	ctrl "sigs.k8s.io/controller-runtime"
	"sigs.k8s.io/controller-runtime/pkg/client"
	"sigs.k8s.io/yaml"
)

const (
	workFinalizer            = kratixPrefix + "work-cleanup"
	workflowsFinalizer       = kratixPrefix + "workflows-cleanup"
	deleteWorkflowsFinalizer = kratixPrefix + "delete-workflows"
)

var rrFinalizers = []string{workFinalizer, workflowsFinalizer, deleteWorkflowsFinalizer}

type DynamicResourceRequestController struct {
	//use same naming conventions as other controllers
	Client                      client.Client
<<<<<<< HEAD
	GVK                         *schema.GroupVersionKind
	Scheme                      *runtime.Scheme
	PromiseIdentifier           string
	ConfigurePipelines          []v1alpha1.Pipeline
	DeletePipelines             []v1alpha1.Pipeline
	Log                         logr.Logger
	UID                         string
	Enabled                     *bool
	CRD                         *apiextensionsv1.CustomResourceDefinition
	PromiseDestinationSelectors []v1alpha1.PromiseScheduling
	PromiseWorkflowSelectors    *v1alpha1.WorkloadGroupScheduling
=======
	gvk                         *schema.GroupVersionKind
	scheme                      *runtime.Scheme
	promiseIdentifier           string
	configurePipelines          []v1alpha1.Pipeline
	deletePipelines             []v1alpha1.Pipeline
	log                         logr.Logger
	finalizers                  []string
	uid                         string
	enabled                     *bool
	canCreateResources          *bool
	crd                         *apiextensionsv1.CustomResourceDefinition
	promiseDestinationSelectors []v1alpha1.PromiseScheduling
	promiseWorkflowSelectors    *v1alpha1.WorkloadGroupScheduling
>>>>>>> 96c9858b
}

//+kubebuilder:rbac:groups="batch",resources=jobs,verbs=get;list;watch;create;update;patch;delete
//+kubebuilder:rbac:groups="",resources=serviceaccounts,verbs=create

func (r *DynamicResourceRequestController) Reconcile(ctx context.Context, req ctrl.Request) (ctrl.Result, error) {
	if !*r.Enabled {
		//temporary fix until https://github.com/kubernetes-sigs/controller-runtime/issues/1884 is resolved
		//once resolved, this won't be necessary since the dynamic controller will be deleted
		return ctrl.Result{}, nil
	}

	resourceRequestIdentifier := fmt.Sprintf("%s-%s", r.PromiseIdentifier, req.Name)
	logger := r.Log.WithValues(
		"uid", r.UID,
		"promiseID", r.PromiseIdentifier,
		"namespace", req.NamespacedName,
		"resourceRequest", resourceRequestIdentifier,
	)

	rr := &unstructured.Unstructured{}
	rr.SetGroupVersionKind(*r.GVK)

	err := r.Client.Get(ctx, req.NamespacedName, rr)
	if err != nil {
		if errors.IsNotFound(err) {
			return ctrl.Result{}, nil
		}
		logger.Error(err, "Failed getting Promise CRD")
		return defaultRequeue, nil
	}

	opts := opts{
		client: r.Client,
		ctx:    ctx,
		logger: logger,
	}

	if !rr.GetDeletionTimestamp().IsZero() {
		return r.deleteResources(opts, rr, resourceRequestIdentifier)
	}

	if !*r.canCreateResources {
		if !resourceutil.IsPromiseMarkedAsUnavailable(rr) {
			logger.Info("Cannot create resources; setting PromiseAvailable to false in resource status")
			resourceutil.MarkPromiseConditionAsNotAvailable(rr, logger)

			return ctrl.Result{}, r.Client.Status().Update(ctx, rr)
		}

		return slowRequeue, nil
	}

	if resourceutil.IsPromiseMarkedAsUnavailable(rr) {
		resourceutil.MarkPromiseConditionAsAvailable(rr, logger)
		return ctrl.Result{}, r.Client.Status().Update(ctx, rr)
	}

	// Reconcile necessary finalizers
	if resourceutil.FinalizersAreMissing(rr, []string{workFinalizer, workflowsFinalizer, deleteWorkflowsFinalizer}) {
		return addFinalizers(opts, rr, []string{workFinalizer, workflowsFinalizer, deleteWorkflowsFinalizer})
	}

	pipelineResources, err := pipeline.NewConfigureResource(
		rr,
		r.CRD.Spec.Names.Plural,
		r.ConfigurePipelines,
		resourceRequestIdentifier,
		r.PromiseIdentifier,
		r.PromiseDestinationSelectors,
		r.PromiseWorkflowSelectors,
		opts.logger,
	)
	if err != nil {
		return ctrl.Result{}, err
	}

	jobOpts := jobOpts{
		opts:              opts,
		obj:               rr,
		pipelineLabels:    pipeline.LabelsForConfigureResource(resourceRequestIdentifier, r.PromiseIdentifier),
		pipelineResources: pipelineResources,
	}
	requeue, err := ensurePipelineIsReconciled(jobOpts)
	if err != nil {
		return ctrl.Result{}, err
	}

	if requeue != nil {
		return *requeue, nil
	}

	return ctrl.Result{}, nil
}

func isManualReconciliation(labels map[string]string) bool {
	if labels == nil {
		return false
	}
	val, exists := labels[resourceutil.ManualReconciliationLabel]
	return exists && val == "true"
}

func setPipelineCompletedConditionStatus(o opts, obj *unstructured.Unstructured) (bool, error) {
	switch resourceutil.GetPipelineCompletedConditionStatus(obj) {
	case corev1.ConditionTrue:
		fallthrough
	case corev1.ConditionUnknown:
		resourceutil.SetStatus(obj, o.logger, "message", "Pending")
		resourceutil.MarkPipelineAsRunning(o.logger, obj)
		err := o.client.Status().Update(o.ctx, obj)
		if err != nil {
			return false, err
		}
		return true, nil
	}
	return false, nil
}

func (r *DynamicResourceRequestController) deleteResources(o opts, resourceRequest *unstructured.Unstructured, resourceRequestIdentifier string) (ctrl.Result, error) {
	if resourceutil.FinalizersAreDeleted(resourceRequest, rrFinalizers) {
		return ctrl.Result{}, nil
	}

	if controllerutil.ContainsFinalizer(resourceRequest, deleteWorkflowsFinalizer) {
		existingDeletePipeline, err := r.getDeletePipeline(o, resourceRequestIdentifier, resourceRequest.GetNamespace())
		if err != nil {
			return defaultRequeue, err
		}

		if existingDeletePipeline == nil {
			deletePipeline := pipeline.NewDeletePipeline(resourceRequest, r.DeletePipelines, resourceRequestIdentifier, r.PromiseIdentifier)
			o.logger.Info("Creating Delete Pipeline. The pipeline will now execute...")
			err = r.Client.Create(o.ctx, &deletePipeline)
			if err != nil {
				o.logger.Error(err, "Error creating delete pipeline")
				y, _ := yaml.Marshal(&deletePipeline)
				o.logger.Error(err, string(y))
				return ctrl.Result{}, err
			}
			return defaultRequeue, nil
		}

		o.logger.Info("Checking status of Delete Pipeline")
		if existingDeletePipeline.Status.Succeeded > 0 {
			o.logger.Info("Delete Pipeline Completed")
			controllerutil.RemoveFinalizer(resourceRequest, deleteWorkflowsFinalizer)
			if err := r.Client.Update(o.ctx, resourceRequest); err != nil {
				return ctrl.Result{}, err
			}
		}

		o.logger.Info("Delete Pipeline not finished", "status", existingDeletePipeline.Status)

		return fastRequeue, nil
	}

	if controllerutil.ContainsFinalizer(resourceRequest, workFinalizer) {
		err := r.deleteWork(o, resourceRequest, resourceRequestIdentifier, workFinalizer)
		if err != nil {
			return defaultRequeue, err
		}
		return fastRequeue, nil
	}

	if controllerutil.ContainsFinalizer(resourceRequest, workflowsFinalizer) {
		err := r.deleteWorkflows(o, resourceRequest, resourceRequestIdentifier, workflowsFinalizer)
		if err != nil {
			return defaultRequeue, err
		}
		return fastRequeue, nil
	}

	return fastRequeue, nil
}

func (r *DynamicResourceRequestController) getDeletePipeline(o opts, resourceRequestIdentifier, namespace string) (*batchv1.Job, error) {
	jobs, err := getJobsWithLabels(o, pipeline.LabelsForDeleteResource(resourceRequestIdentifier, r.PromiseIdentifier), namespace)
	if err != nil || len(jobs) == 0 {
		return nil, err
	}
	return &jobs[0], nil
}

func (r *DynamicResourceRequestController) deleteWork(o opts, resourceRequest *unstructured.Unstructured, workName string, finalizer string) error {
	work := &v1alpha1.Work{}
	err := r.Client.Get(o.ctx, types.NamespacedName{
		Namespace: resourceRequest.GetNamespace(),
		Name:      workName,
	}, work)

	if err != nil {
		if errors.IsNotFound(err) {
			// only remove finalizer at this point because deletion success is guaranteed
			controllerutil.RemoveFinalizer(resourceRequest, finalizer)
			if err := r.Client.Update(o.ctx, resourceRequest); err != nil {
				return err
			}
			return nil
		}

		o.logger.Error(err, "Error locating Work, will try again in 5 seconds", "workName", workName)
		return err
	}

	err = r.Client.Delete(o.ctx, work)
	if err != nil {
		if errors.IsNotFound(err) {
			// only remove finalizer at this point because deletion success is guaranteed
			controllerutil.RemoveFinalizer(resourceRequest, finalizer)
			if err := r.Client.Update(o.ctx, resourceRequest); err != nil {
				return err
			}
			return nil
		}

		o.logger.Error(err, "Error deleting Work %s, will try again in 5 seconds", "workName", workName)
		return err
	}

	return nil
}

func (r *DynamicResourceRequestController) deleteWorkflows(o opts, resourceRequest *unstructured.Unstructured, resourceRequestIdentifier, finalizer string) error {
	jobGVK := schema.GroupVersionKind{
		Group:   batchv1.SchemeGroupVersion.Group,
		Version: batchv1.SchemeGroupVersion.Version,
		Kind:    "Job",
	}

	jobLabels := pipeline.LabelsForAllResourceWorkflows(resourceRequestIdentifier, r.PromiseIdentifier)

	resourcesRemaining, err := deleteAllResourcesWithKindMatchingLabel(o, jobGVK, jobLabels)
	if err != nil {
		return err
	}

	if !resourcesRemaining {
		controllerutil.RemoveFinalizer(resourceRequest, finalizer)
		if err := r.Client.Update(o.ctx, resourceRequest); err != nil {
			return err
		}
	}

	return nil
}<|MERGE_RESOLUTION|>--- conflicted
+++ resolved
@@ -52,7 +52,6 @@
 type DynamicResourceRequestController struct {
 	//use same naming conventions as other controllers
 	Client                      client.Client
-<<<<<<< HEAD
 	GVK                         *schema.GroupVersionKind
 	Scheme                      *runtime.Scheme
 	PromiseIdentifier           string
@@ -64,21 +63,7 @@
 	CRD                         *apiextensionsv1.CustomResourceDefinition
 	PromiseDestinationSelectors []v1alpha1.PromiseScheduling
 	PromiseWorkflowSelectors    *v1alpha1.WorkloadGroupScheduling
-=======
-	gvk                         *schema.GroupVersionKind
-	scheme                      *runtime.Scheme
-	promiseIdentifier           string
-	configurePipelines          []v1alpha1.Pipeline
-	deletePipelines             []v1alpha1.Pipeline
-	log                         logr.Logger
-	finalizers                  []string
-	uid                         string
-	enabled                     *bool
-	canCreateResources          *bool
-	crd                         *apiextensionsv1.CustomResourceDefinition
-	promiseDestinationSelectors []v1alpha1.PromiseScheduling
-	promiseWorkflowSelectors    *v1alpha1.WorkloadGroupScheduling
->>>>>>> 96c9858b
+	CanCreateResources          *bool
 }
 
 //+kubebuilder:rbac:groups="batch",resources=jobs,verbs=get;list;watch;create;update;patch;delete
@@ -121,7 +106,7 @@
 		return r.deleteResources(opts, rr, resourceRequestIdentifier)
 	}
 
-	if !*r.canCreateResources {
+	if !*r.CanCreateResources {
 		if !resourceutil.IsPromiseMarkedAsUnavailable(rr) {
 			logger.Info("Cannot create resources; setting PromiseAvailable to false in resource status")
 			resourceutil.MarkPromiseConditionAsNotAvailable(rr, logger)
