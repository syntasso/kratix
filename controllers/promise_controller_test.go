--- conflicted
+++ resolved
@@ -44,7 +44,7 @@
 
 const promiseKind = "Promise"
 
-var _ = FDescribe("PromiseController", func() {
+var _ = Describe("PromiseController", func() {
 	BeforeEach(func() {
 		ctx = context.Background()
 		managerRestarted = false
@@ -358,7 +358,6 @@
 			})
 		})
 
-<<<<<<< HEAD
 		When("the promise is being deleted", func() {
 			BeforeEach(func() {
 				promise = promiseFromFile(promiseWithWorkflowPath)
@@ -374,11 +373,6 @@
 					Namespace: "kratix-platform-system",
 				}
 
-=======
-		When("the promise contains a version label", func() {
-			BeforeEach(func() {
-				promise.Labels["kratix.io/promise-version"] = "v1.2.3"
->>>>>>> 96c9858b
 				Expect(fakeK8sClient.Create(ctx, promise)).To(Succeed())
 				Expect(fakeK8sClient.Get(ctx, promiseName, promise)).To(Succeed())
 				promise.UID = types.UID("1234abcd")
@@ -399,7 +393,6 @@
 				Expect(result).To(Equal(ctrl.Result{}))
 			})
 
-<<<<<<< HEAD
 			It("deletes all resources for the promise workflow and dynamic controller", func() {
 				//check resources all exist before deletion
 				crds, err := fakeApiExtensionsClient.CustomResourceDefinitions().List(ctx, metav1.ListOptions{})
@@ -450,6 +443,9 @@
 				Expect(serviceAccounts.Items).To(HaveLen(0))
 			})
 
+			//TODO
+			// - test https://github.com/syntasso/kratix/blob/dev/controllers/promise_controller_test.go#L65
+
 			When("a resource request exists", func() {
 				It("deletes them", func() {
 					yamlFile, err := os.ReadFile(resourceRequestPath)
@@ -471,11 +467,6 @@
 					Expect(managerRestarted).To(BeTrue())
 					Expect(fakeK8sClient.Get(ctx, resNameNamespacedName, requestedResource)).To(MatchError(ContainSubstring("not found")))
 				})
-=======
-			It("it gets its status updated with the version", func() {
-				promise := fetchPromise(promiseName)
-				Expect(promise.Status.Version).To(Equal("v1.2.3"))
->>>>>>> 96c9858b
 			})
 		})
 
